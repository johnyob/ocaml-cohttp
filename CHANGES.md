## Unreleased

<<<<<<< HEAD
- cohttp-{lwt,eio}: server: return connection header (ushitora-anqou #1025)
=======
- cohttp-eio: client: use permissive argument type for make_generic
>>>>>>> 5efbcecf
- cohttp-eio: Improve error handling in example server (talex5 #1023)
- cohttp-eio: Don't blow up `Server.callback` on client disconnections. (mefyl #1015)
- http: Fix assertion in `Source.to_string_trim` when `pos <> 0` (mefyl #1017)

## v6.0.0~beta2 (2024-01-05)

- cohttp-eio: Don't blow up `Server.run` on client disconnections. (mefyl #1011)
- cohttp-eio: Match body encoding with headers. (mefyl #1012)
- cohttp-lwt: Preserve extended `Server.S.IO` signature. (mefyl #1013)

## v6.0.0~beta1 (2023-10-27)
- cohttp-eio: move new Cohttp.{Client,Server} modules under Cohttp.Generic (mseri #1003)
- cohttp-eio: Add Client.make_generic and HTTPS support. (talex5 #1002)
- cohttp: move generic client and server signatures to cohttp and use them across all packges. (mefyl #984)
- cohttp-eio: Complete rewrite to follow common interfaces and behaviors. (mefyl #984)

## v6.0.0~alpha2 (2023-08-08)
- cohttp-lwt: Do not leak exceptions to `Lwt.async_exception_hook`. (mefyl #992, #995)
- http.header, cohttp, cohttp-eio: remove "first" and "move_to_first" and the special treatment of the "host" header (mseri #988, #986)
- http.header: introduce "iter_ord" to guarantee iteration following the order of the entries in the headers (mseri #986)
- do not omit mandatory null Content-Length headers (mefyl #985)
- cohttp-async, cohttp-curl-async: compatibility with core/async v0.16.0 (mseri, dkalinichenko-js #976)
- cohttp-lwt server: call conn_closed before drainig the body of response on error (pirbo #982)
- cohttp-eio: Relax socket interface requirement on `Server.connection_handler`. (mefyl #983)

## v6.0.0~alpha1 (2023-04-28)
- cohttp,cohttp-async server: correctly close broken streams (reported by Stéphane Glondu, fix by samhot and anuragsoni)
- cohttp-eio: remove unused code from tests to work with Eio 0.8 (talex5 #967)
- Upgrade dune to v3.0 (bikallem #947)
- cohttp-eio: allow client to optionally configure request pipelining (bikallem #949)
- cohttp-eio: update to Eio 0.7 (talex5 #952)
- cohttp-eio: update examples to use eio 0.7 primitives (bikallem #957)
- cohttp-eio: generate Date header in responses (bikallem #955)
- cohttp-eio: further improve Cohttp_eio.Client ergonomics (bikallem #?)
- cohttp-eio: server api improvements (bikallem #962)

## v6.0.0~alpha0 (2022-10-24)
- cohttp-eio: ensure "Host" header is the first header in http client requests (bikallem #939)
- cohttp-eio: add TE header in client. Check TE header is server (bikallem #941)
- cohttp-eio: add User-Agent header to request from Client (bikallem #940)
- cohttp-eio: add Content-Length header to request/response (bikallem #929)
- cohttp-eio: add cohttp-eio client api - Cohttp_eio.Client (bikallem #879)
- http: add requires_content_length function for requests and responses (bikallem #879)
- cohttp-eio: use Eio.Buf_write and improve server API (talex5 #887)
- cohttp-eio: update to Eio 0.3 (talex5 #886)
- cohttp-eio: convert to Eio.Buf_read (talex5 #882)
- cohttp lwt client: Connection cache and explicit pipelining (madroach #853)
- http: add Http.Request.make and simplify Http.Response.make (bikallem mseri #878)
- http: add pretty printer functions (bikallem #880)
- New eio based client and server on top of the http library (bikallem #857)
- New curl based clients (rgrinberg #813)
  + cohttp-curl-lwt for an Lwt backend
  + cohttp-curl-async for an Async backend
- Completely new Parsing layers for servers (anuragsoni #819)
  + Cohttp now uses an optimized parser for requests.
  + The new parser produces much less temporary buffers during read operations
    in servers.
- Faster header comparison (gasche #818)
- Introduce http package containing common signatures and structures useful for
  compatibility with cohttp - and no dependencies (rgrinberg #812)
- async(server): allow reading number of active connections (anuragsoni #809)
- Various internal refactors (rgrinberg, mseri, #802, #812, #820, #800, #799,
  #797)
- http (all cohttp server backends): Consider the connection header in response
  in addition to the request when deciding on whether to keep a connection
  alive (anuragsoni, #843)
  + The user provided Response can contain a connection header. That header
    will also be considered in addition to the connection header in requests
    when deciding whether to use keep-alive. This allows a handler to decide to
    close a connection even if the client requested a keep-alive in the
    request.
- async(server): allow creating a server without using conduit (anuragsoni #839)
  + Add `Cohttp_async.Server.Expert.create` and
    `Cohttp_async.Server.Expert.create_with_response_action`that can be used to
    create a server without going through Conduit. This allows creating an
    async TCP server using the Tcp module from `Async_unix` and lets the user
    have more control over how the `Reader.t` and `Writer.t` are created.
- http(header): faster `to_lines` and `to_frames` implementation (mseri #847)
- cohttp(cookies): use case-insensitive comparison to check for `set-cookies` (mseri #858)
- New lwt based server implementation: cohttp-server-lwt-unix
  + This new implementation does not depend on conduit and has a simpler and
    more flexible API
- async: Adapt cohttp-curl-async to work with core_unix.
- *Breaking changes*
  + refactor: move opam metadata to dune-project (rgrinberg #811)
  + refactor: deprecate Cohttp_async.Io (rgrinberg #807)
  + fix: move more internals to Private (rgrinberg #806)
  + fix: deprecate transfer encoding field (rgrinberg #805)
  + refactor: deprecate Cohttp_async.Body_raw (rgrinberg #804)
  + fix: deprecate more aliases (rgrinberg #803)
  + refactor: deprecate connection value(rgrinberg #798)
  + refactor: deprecate using attributes (rgrinberg #796)
  + cleanup: remove cohttp-{curl,server}-async (rgrinberg #904)
  + cleanup: remove cohttp-{curl,server,proxy}-lwt (rgrinberg #904)
  + fix: all parsers now follow the spec and require `\r\n` endings.
    Previously, the `\r` was optional. (rgrinberg, #921)
- `cohttp-lwt-jsoo`: do not instantiate `XMLHttpRequest` object on boot (mefyl #922)

## v5.0.0 (2021-12-15)

- Cohttp.Header: new implementation (lyrm #747)

  + New implementation of Header modules using an associative list instead of a map, with one major semantic change (function ```get```, see below), and some new functions (```clean_dup```, ```get_multi_concat```)
  + More Alcotest tests as well as fuzzing tests for this particular module.

  ### Purpose

  The new header implementation uses an associative list instead of a map to represent headers and is focused on predictability and intuitivity: except for some specific and documented functions, the headers are always kept in transmission order, which makes debugging easier and is also important for [RFC7230§3.2.2](https://tools.ietf.org/html/rfc7230#section-3.2.2) that states that multiple values of a header must be kept in order.

  Also, to get an intuitive function behaviour, no extra work to enforce RFCs is done by the basic functions. For example, RFC7230§3.2.2 requires that a sender does not send multiple values for a non list-value header. This particular rule could require the ```Header.add``` function to remove previous values of non-list-value headers, which means some changes of the headers would be out of control of the user. With the current implementation, an user has to actively call dedicated functions to enforce such RFCs (here ```Header.clean_dup```).

  ### Semantic changes
  Two functions have a semantic change : ```get``` and ```update```.

  #### get
  ```get``` was previously doing more than just returns the value associated to a key; it was also checking if the searched header could have multiple values: if not, the last value associated to the header was returned; otherwise, all the associated values were concatenated and returned. This semantics does not match the global idea behind the new header implementation, and would also be very inefficient.

  + The new ```get``` function only returns the last value associated to the searched header.
  + ```get_multi_concat``` function has been added to get a result similar to the previous ```get``` function.

  #### update
  ```update``` is a pretty new function (#703) and changes are minor and related to ```get``` semantic changes.

  + ```update h k f``` is now modifying only the last occurrences of the header ```k``` instead of all its occurrences.
  + a new function ```update_all``` function has been added and work on all the occurrences of the updated header.

  ### New functions :

  + ```clean_dup```  enables the user to clean headers that follows the {{:https://tools.ietf.org/html/rfc7230#section-3.2.2} RFC7230§3.2.2} (no duplicate, except ```set-cookie```)
  + ```get_multi_concat``` has been added to get a result similar to the previous ```get``` function.

- Cohttp.Header: performance improvement (mseri, anuragsoni #778)
  **Breaking** the headers are no-longer lowercased when parsed, the headers key comparison is case insensitive instead.

- cohttp-lwt-unix: Adopt ocaml-conduit 5.0.0 (smorimoto #787)
  **Breaking** `Conduit_lwt_unix.connect`'s `ctx` param type chaged from `ctx` to  `ctx Lazy.t`

- cohttp-mirage: fix deprecated fmt usage (tmcgilchrist #783)
- lwt_jsoo: Use logs for the warnings and document it (mseri #776)
- lwt: Use logs to warn users about leaked bodies and document it (mseri #771)
- lwt, lwt_unix: Improve use of logs and the documentation, fix bug in the Debug.enable_debug function (mseri #772)
- lwt_jsoo: Fix exception on connection errors in chrome (mefyl #761)
- lwt_jsoo: Fix `Lwt.wakeup_exn` `Invalid_arg` exception when a js
  stack overflow happens in the XHR completion handler (mefyl #762).
- lwt_jsoo: Add test suite (mefyl #764).

## v4.0.0 (2021-03-24)

- cohttp.response: fix malformed status header for custom status codes (mseri aalekseyev #752)
- remove dependency to base (samoht #745)
- add GitHub Actions workflow (smorimoto #739)
- `cohttp-lwt-jsoo`: Forward exceptions to caller when response is null (mefyl #738)
- Use implicit executable dependency for generate.exe (TheLortex #735)
- cohttp: fix chunked encoding of empty body (mefyl #715)
- cohttp-async: fix body not being uploaded with unchunked Async.Pipe (mefyl #706)
- cohttp-{async, lwt}: fix suprising behaviours of Body.is_empty (anuragsoni #714 #712 #713)
- refactoring of tests (mseri #709, dinosaure #692)
- update documentation (dinosaure #716, mseri #720)
- fix deadlock in logging (dinosaure #722)
- improve media type parsing (seliopou #542, dinosaure #725)
- [reverted] breaking changes to client and server API to use conduit 3.0.0 (dinosaure #692). However, as the design discussion did not reach consensus, these changes were reverted to preserve better compatibility with existing cohttp users. (samoht #741)

**Potentially breaking changes**

- remove `wrapped false` from the codebase (rgrinberg #734)
- cohttp: add Uri.scheme to Request.t (brendanlong #707)
- cohttp: update HTTP codes (emillon #711)
- cohttp-lwt-jsoo: rename Cohttp_lwt_xhr to Cohttp_lwt_jsoo for consistency (mseri #717)
- cohttp: fix transfer-encoding ordering in headers (mseri #721)
- lower-level support for long-running cohttp-async connections (brendanlong #704)
- add of_form and to_form functions to body (seliopou #440, mseri #723)
- cohttp-lwt: partly inline read_response, fix body stream leak (madroach dinosaure #696).
  Note: there is a new warning that may show up in your logs when bodies are leaked, see also [#730](https://github.com/mirage/ocaml-cohttp/issues/730).
- add comparison functions for Request.t and Response.t via ppx_compare (msaffer-js dinosaure #686)

## v3.0.0 - aborted

## v2.5.5 (2021-03-15)

- `Cohttp_async.resolve_local_file`, `Cohttp_lwt.resolve_local_file` and `Cohttp_lwt_unix.resolve_file`
  are now the same code under the hood (`Cohttp.Path.resolve_local_file`). The old names
  have been preserved for compatibility, but will be marked as deprecated in the next release. This
  changes the behavior of `Cohttp_lwt_unix.resolve_file`: it now percent-decodes the paths and blocks
  escaping from the docroot correctly. This also fixes and tests the corner cases in these methods
  when the docroot is empty. (ewanmellor #755)

## v2.5.4 (2020-07-21)

- cohttp: a change in #694 modified the semantics of Header.replace.
  The semantics change is reverted, and a new Header.update function
  is introduced, following the semantics of Map.update. (#702 mseri)
- cohttp: reimplement update to support compilers that are older than
  OCaml 4.06 (#703 mseri)

## v2.5.3 (2020-06-27)

- cohttp-async: adapt to async >= v0.14 (#699 copy)

## v2.5.2 (2020-06-27)

- cohttp, cohttp-async: correctly set host header for unix domain sockets,
  implement Unix domain socket support for cohttp-async (#698 Leonidas-from-XIV)
- cohttp: better body encoding management when creating request and
  response, and correction of Header.replace function (#694 lyrm)

## v2.5.1 (2020-02-18)

- cohttp-lwt: pass ctx through HEAD client requests (#689 hannesm)

## v2.5.0 (2019-12-17)

- cohttp-async: support async v0.13.0 (#680 copy)
- cohttp-lwt-jsoo: support js_of_ocaml 3.5.0 and higher (avsm)

## v2.4.0 (2019-11-08)

- mirage: adapt to new mirage interfaces: mirage-flow 2.0.0,
  mirage-channel 4.0.0, mirage-kv 3.0.0 (#678 hannesm)
- async: use Pipe.singleton instead of Pipe.of_list as it is more efficient
  (#677 smuenzel-js)

## v2.3.0 (2019-08-18)

- use conduit-mirage instead of mirage-conduit, which was renamed
  upstream in conduit. The minimum OCaml version supported for
  conduit-mirage is now OCaml 4.07 and higher. (#672 avsm)
- remove deprecation warnings in OCaml 4.08.0 using stdlib-shims (#672 avsm)
- async: do not read body if none is present (#671 emillon)

## v2.2.0 (2019-07-20)

- Previously if the client closed the connection while cohttp was
  handling a request, the server would crash (by default, unless the
  user overrode that using `on_exn` or changing Lwt's async exception
  handler). Now, cohttp will just log this at `info` level and
  continue. Exceptions produced by user code are logged as errors,
  while other exceptions generated by cohttp call back to the conduit
  exception handler, as before. (#669 talex5)

## v2.1.3 (2019-07-12)

- support uri.3.0.0 that has optional sexp support (#668 avsm)
- use re.1.9.0 api to remove deprecation warnings (#664 vbmithr)

## v2.1.2 (2019-04-09)

- cohttp: handle empty cookie components gracefully without raising
  an exception (#663 martinslota)

## v2.1.1 (2019-04-05)

- `cohttp-mirage`: remove dependency on the `result` module
  (#662 hannesm)
- Support Async v0.12.0 and higher (#661 copy)

## v2.1.0 (2019-03-01)

- `cohttp-mirage`: update to the newest `Mirage_kv.RO` API

## v2.0.0 (2019-02-04)

Compatibility breaking interface changes:

Async: Expert response action no longer writes empty HTTP body (#647 by andreas)

In cohttp.0.99, a number of subpackages were turned into explicit
opam packages to simplify dependency management.
To aid migration, some compatability shims were left in place so that
the old findlib names would continue to work. They have now been removed
as of this release.  If you were still using them, then please rename
them as follows:
- `cohttp.lwt-core` -> `cohttp-lwt`
- `cohttp.lwt` -> `cohttp-lwt-unix`
- `cohttp.js` -> `cohttp-lwt-jsoo`
- `cohttp.async` -> `cohttp-async`
- `cohttp.top` -> `cohttp-top`

Other changes and bugfixes:
* Lwt, Mirage: Add log warnings for uncaught exceptions (#592 by ansiwen)
* Log invalid client input and do not catch out of memory exceptions (#652 hannesm)
* Port opam files to opam2 and add local synopsis and descriptions.
* Lwt: Add Expert response action for servers (#647 by andreas)
* Use the namespaced `js_of_ocaml` interfaces from 3.3.0 onwards (#654 avsm)
* Use Base64 3.1.0 interfaces (#655 avsm)
* Clean up redundant conflicts in the `opam` files (avsm)

## v1.2.0 (2018-10-19)

* Support more than a single chunk extension for RFC7320 compliance (#618 by djs55)
* Lwt-unix: add a `?backlog` argument to the serve function (samoht)
* Use the uri.2.0.0 interfaces for sexpression generation of types (avsm)
* Switch to `sexplib0` for a more lightweight s-expression library (mseri)
* Minimum OCaml compiler version requirement is now 4.04.1 (mseri)
* Add an example of using custom resolvers to the README (mseri)

## v1.1.1 (2018-08-13)

* Update to be compatible with new async/core (#607 by rgrinberg)
* Remove use of deprecated `Lwt_logs` (#609 by raphael-proust)
* Do not rely on locale for printing qvalues (#611 by vbmithr)
* Ppx dependencies aren't just build time dependencies (#625 by rgrinberg)

## v1.1.0 (2018-03-28)

* Add an "expert mode" to hand off raw responses to a custom handler,
  which in turns makes protocols like Websockets easier (#488 by msaffer).
* Set the user-agent by default if one is not provided (#586 by TheCBaH).
* Fix typo in the `cohttp.js` META file.
* Refresh use of the Re library to the latest version (#602 by rgrinberg).
* Rearrange the ppx dependencies to be more specific (#596 by yomimono).
* Explicitly depend on sexplib in the Async backend (#605 by kevinqiu).

## v1.0.2 (2018-01-06)

* Support Async v0.10.0 and OCaml 4.06.0 (#588 via vbmithr)
* Require `ppx_type_conv`>=v0.9.1` due to a bug with duplicate modules
  present in earlier versions.

## v1.0.1 (2018-01-03)

* cohttp-mirage: expose the missing IO module (#594, samoht)
* cohttp-mirage: catch exceptions when closing channels in mirage client
  (#589, ansiwen)

## v1.0.0 (2017-11-16)

* opam: rename `mirage-http` to `cohttp`-mirage` (#572)
* cohttp-lwt{,-unix}: wrap the libraries in top-level modules (#568)
* opam: improve dependencies (#574, #566, #575)
* cohttp: add the convenience function `Header.is_empty` (#576)
* fix compatibility with OCaml 4.06 and `-safe-string` (#580, #581)

## v0.99.0 (2017-07-12)

Port build to jbuilder, and break up OPAM packages into multiple
independent packages instead of being optional dependencies against
the main `cohttp` package. This makes it significantly easier to
depend on precisely the libraries you need, but requires porting
applications to use the new `ocamlfind` and `opam` scheme.

The new package layout is:

- `cohttp`: the main `Cohttp` module
- `cohttp-lwt`: the portable Lwt implementation
- `cohttp-lwt-unix`: the Lwt/Unix implementation
- `cohttp-lwt-jsoo`: the js-of-ocaml JavaScript implementation
- `cohttp-async`: the Jane Street Async implementation
- `mirage-http`: the MirageOS compatible implementation
- `cohttp-top`: a toplevel printer for the Cohttp types.

In each of these packages, the `opam` and `ocamlfind` package
names are now _the same_, so you will need to rename the former
subpackages such as `cohttp.async` to `cohttp-async`.  The
implementation is otherwise the same, so no other code changes
should be required.

In return for these breaking changes to the packaging, it is
now significantly easier to depend on a particular backend,
also for us to rev the interfaces towards a stable 1.0 release.
Jbuilder also builds the source tree around 4x faster than it
did previously.

A number of deprecation warnings have been added to the source
tree as well to mark the interfaces that will be removed in 1.0.
These are `Cohttp_lwt.{Client,Server,Net}`, and a `Cohttp_lwt.Body`
alias was added to deprecate the direct use of `Cohttp_lwt_body`.
This will let us unify the namespaces of all the packages to use
a single top-level module for each package in the future.

Most of the release and packaging work here was done by rgrinberg
and avsm.

## 0.22.0 (2017-03-09)

* Lwt: ensure conn_closed is cosed once client goes away (#528)
* Use the Logs library for logging. (#532)

## 0.21.1 (2017-02-18)
* Remove -principal from type checking temporarily, to workaround
  a bug in the OCaml 4.03 type checker that causes compilation
  hangs (http://caml.inria.fr/mantis/view.php?id=7305).
* Improve documentation in the `test_xhr.ml` js_of_ocaml test.
* XHR: Allow setting withCredentials
* Async: pass along ?ssl_config when connecting to Uri's (#510)
* Lwt: Add on ?on_exn to Server.create (#518)
* Add Header.to_frames

## 0.21.0 (2016-05-22)
* Allow to request paths as strings (#470, #478)

## 0.20.2 (2016-04-04)
* Update META version (#473)
* uri.services is only required by cohttp.async

0.20.1 (2016-04-01)
* Switch cohttp to use ppx (#457)
* Lwt: Fix leak on HEAD client requests (#467)

0.20.0 (2016-03-25)
* Switch to pa_fields_conv and pa_sexp_conv for camlp4 extensions (#465)
* Compatibility with latest async (#468)
* Async: Add support for SSL parameters in client (#466)
* Lwt: ignore Sig.sigpipe under Windows (#456)
* Lwt: Fix FD leak (#447)
* Lwt: Log uncaught user exceptions
* Async: Close non-persistent async connections (#442)

0.19.3 (2015-09-28):
* Support Async 113.00 by explicitly using the blocking Core `printf` (#431)
* cohttp_curl_async: add `-data-binary` to send POST data. (#425)

0.19.2 (2015-08-20):

* Improve Cohttp_async.Client error handling. When a Uri.t fails to resolve it is
  now included in the error. (#420)

0.19.1 (2015-08-08):

* Bring make_body_writer and write_header in Cohttp.S.Http_io. Needed by
  ocaml-git

0.19.0 (2015-08-05):
Compatibility breaking interface changes:
* Remove `read_form` from the `Request/Response/Header` interfaces
  as this should be done in `Body` handling instead (#401).

New features and bug fixes:
* Remove `IO.write_line` as it was unused in any interfaces.
* Do not use the `lwt` camlp4 extension. No observable external difference.
* Do not return a code stacktrace in the default 500 handler.
* Add `Cohttp.Header.compare` (#411)
* Fix typos in CLI documentation (#413 via moonlightdrive)
* Use the Lwt 2.5.0 buffer API.
* `Cohttp_lwt.read_response` now has a non-optional `closefn` parameter (#400).
* Add a `Cohttp_lwt_s` module that contains all the Lwt module types
  in one convenient place (#397).

0.18.3 (2015-07-12):
* Allow `DELETE` requests to have request bodies (#383).
* Improve the Lwt client `callv` for HTTP/1.1 pipelined
  requests (#379 via Török Edwin).

0.18.2 (2015-06-19):
* Do not add content encoding for 204's (#375)

0.18.1 (2015-06-05):
* Remove trailing whitespace from headers (#372)
* Don't reverse order of list valued headers (#372)

0.18.0 (2015-06-02):
* Add Cohttp_async.Client.callv. Allows for making requests while reusing an
  HTTP connection (#344)
* Responses of status 1xx/204/304 have no bodies and cohttp should not attempt
  to read them (#355)
* Add top level printers. See cohttp.top findlib package (#363)
* Add `Header.to_string` (#362)
* Fix chunk truncation in chunked transfer encoding (#360)

Compatibility breaking interface changes:
* Remove `Request`/`Response` modules outside of Cohttp pack (#349)

0.17.2 (2015-05-24):
* Remove dependency on the Lwt Camlp4 syntax extension (#334).
* Add `make github` target to push documentation to GitHub Pages
  (#338 from Jyotsna Prakash).
* Add Async integration tests and consolidate Lwt tests using the
  new framework (#337).
* Fix allocation of massive buffer when handling fixed size http bodies (#345)

0.17.1 (2015-04-24):
* [async] Limit buffer size to a maximum of 32K in the Async backend
  (#330 from Stanislav Artemkin).
* Add `Cohttp.Conf.version` with the library version number included.
* Remove debug output from `cohttp-curl-async`.
* Add the beginning of a `DESIGN.md` document to explain the library structure.

0.17.0 (2015-04-17):

Compatibility breaking interface changes:
* `CONNECT` and `TRACE` methods added to `Code`.Exhaustive matches will need updating.

New features and bug fixes:
* `Link` header parsing has been added as `Cohttp.Link`, `Header.get_links` and `Header.add_links`
* `cohttp_server_*` now obeys `HEAD` requests and responds 405 to unknown methods
* `Cohttp_async.Server.response` type is now exposed as a `response * body` pair
* Failure to read a body in a pipelined response no longer terminates the stream
* Fix `cohttp_curl_lwt -X HEAD` sending empty chunked body (#313)
* Fix a bug which left extra `\r\n` in buffer at end of chunked reads
* Fix handling of request URI for query strings and `CONNECT` proxies (#308, #318)
* Fix precedence of `Host` header when request-URI is absolute URI
* Fix request URI path to be non-empty except for * requests (e.g. `OPTIONS *`)

0.16.1 (2015-04-09):
New features and bug fixes:
* Fix handling of request paths starting with multiple slashes (#308)

0.16.0 (2015-03-23):

Compatibility breaking interface changes:
* Response.t and Request.t fields are no longer mutable
* [lwt] Fix types in `post_form` to be a `string * string list` instead
  of a `Header.t` (#257)
* Simplify the `Net` signature which needs to be provided for Lwt servers
  to not be required.  Only the Lwt client needs a `Net` functor argument
  to make outgoing connections. (#274)
* The `Request` and `Response` records are no longer mutable, so use
  functional updates instead via `Fieldslib.Field.fset Request.Fields.<field>`. (#296)
* `Request.has_body` does not permit a body to be set for methods that
  RFC7231 forbids from having one (`HEAD`, `GET` and `DELETE`).

New features and bug fixes:
* Fix linking problem caused by sub-libraries using cohttp modules outside the
  cohttp pack.
* Added async client for S3. (#304)
* Fix String_io.read_line to trim '\r' from end of string (#300)
* Fix `cohttp-server-lwt` to correctly bind to a specific interface (#298).
* Add `Cohttp_async.request` to send raw, unmodified requests.
* Supplying a `content-range` or `content-range` header in any client
  request will always override any other encoding preference (#281).
* Add a `cohttp-lwt-proxy` to act as an HTTP proxy. (#248)
* Extend `cohttp-server-async` file server to work with HTTPS (#277).
* Copy basic auth from `Uri.userinfo` into the Authorization header
  for HTTP requests. (#255)
* Install binaries via an OPAM `.install` file to ensure that they are
  reliably uninstalled. (#252)
* Use the `magic-mime` library to add a MIME type by probing filename
  during static serving in the Lwt/Async backends. (#260)
* Add `Cohttp.Header.add_opt_unless_exists` to set a header only if
  an override wasn't supplied, and to initialise a fresh Header value
  if none is present.
* Do not override user-supplied headers in `post_form` or `redirect`.
* `Request.make` does not inject a `transfer-encoding` header if there
  is no body present in the request (#246).
* `Server.respond` no longer overrides user-supplied headers that
  specify the `content-length` or `transfer-encoding` headers (#268).
* `cohttp_server_lwt` and `cohttp_server_async` now include sizes in
  directory listing titles
* Add `Header.add_multi` to initialise a header structure with multiple
  fields more efficiently (#272).
* Expose `IO.ic` and `IO.oc` types for `Cohttp_async` (#271).
* Skip empty body chunks in `Transfer_io.write` (#270).
* With the Lwt backend, `read` hangs if trying to fetch more than
  `Sys.max_string_length` (which can be triggered on 32-bit platforms).
  Read only a maximum that fits into a string (#282).
* `cohttp-curl-lwt` now takes http method as parameter (#288)
* Fix installation of server binaries in OPAM metadata. (#295)

0.15.2 (2015-02-15):
* When transfer encoding is unknown, read until EOF when body size is unknown. (#241)
* Add some missing documentation to `Cohttp.S.IO` signature. (#233)
* Add `Cohttp.Header.mem` to check if a header exists.
* Add `Cohttp.Conf` module to expose the library version number. (#259)
* Add `Cohttp.Header.add_unless_exists` to update a key if it doesn't already exist. (#244)
* Add `Cohttp.Header.get_location` to retrieve redirection information. (#254)
* [async] Clean up the `Net.lookup` function to use `Or_error.t` instead of raising. (#247)
* [tests] Add more tests for `content-range` handling. (#249)

0.15.1 (2015-01-10):
* Lwt 2.4.7 renamed `blit_bytes_string` to `blit_to_bytes`, so depend
  on the newer API now. (#230)
* Use `cmdliner` in all of the Lwt client and server binaries.  This gives
  `cohttp-lwt-server` a nice Unix-like command-line interface now that
  can be viewed with the `--help` option. (#218 via Runhang Li)
* Improve `oasis` constraints and regenerate `opam` file (#229 via
  Christophe Troestler).

0.15.0 (2014-12-24):

Compatibility breaking interface changes:
* Change `Cohttp_lwt_body.map` to use a non-labelled type to fit the Lwt
  style better (#200).
* Depend on Base64 version 2, which uses `B64` as the toplevel module name (#220).

New features and bug fixes:
* Remove use of deprecated `Lwt_unix.run` and replace it with `Lwt_main.run`.
  Should be no observable external change (#217).
* Improve ocamldoc of `Cohttp.S` signature (#221).

0.14.0 (2014-12-18):

Compatibility breaking interface changes:
* Simplify the Lwt server signature, so that manual construction of
  a `callback` is no longer required (#210).
  Code that previous looked like:

```
   let conn_closed (_,conn_id) () = <...>
   let config = { Server.callback; conn_closed } in
```

should now be:

```
   let conn_closed (_,conn_id) = <...>
   let config = Server.make ~callback ~conn_closed () in
```

* Remove the `Cohttp.Base64` module in favour of the external `base64`
  library (which is now a new dependency).

New features and bug fixes:
* Lwt `respond_error` now defaults to an internal server error if no
  status code is specified (#212).
* Modernise the `opam` file using the OPAM 1.2 workflow (#211).
* Flush the response body to the network by default, rather than
  buffering by default.  The `?flush` optional parameter can still
  be explicitly set to false if flushing is not desired (#205).

0.13.0 (2014-12-05):

Compatibility breaking interface changes:

* Add sexp converters for Conduit contexts and `Lwt` client and server
  modules and module types.

New features and bug fixes:
* Can use the Conduit 0.7+ `CONDUIT_TLS=native` environment variable to
  make HTTPS requests using the pure OCaml TLS stack instead of depending
  on OpenSSL bindings.  All of the installed binaries (client and server)
  can work in this mode.
* Add `Cohttp_lwt_unix_debug` which lets libraries control the debugging
  output from Cohttp.  Previously the only way to do this was to set the
  `COHTTP_DEBUG` environment variable at the program start.
* Add `cohttp-curl-lwt` as a lightweight URI fetcher from the command-line.
  It uses the `cmdliner` as a new dependency.
* Remove build dependency check on `lwt.ssl` for `cohttp.lwt`.
  This has been moved to conduit, so only `lwt.unix` is needed here now.

0.12.0 (2014-11-07):

Compatibility breaking interface changes:

* Rename `Cohttp.Auth.t` to `Cohttp.Auth.credential` and `Cohttp.Auth.req`
  to `Cohttp.Auth.challenge`.  Also expose an `Other` variant
  to make it more extensible for unknown authentication types. The
  `Cohttp.Auth` functions using these types have also been renamed accordingly.
* Rename `Cohttp.Transfer.encoding_to_string` to `string_of_encoding`
  for consistency with the rest of Cohttp's APIs.
* The `has_body` function in the Request and Response modules now
  explicitly signals when the body size is unknown.
* Move all the module type signatures into `Cohttp.S`.
* If users have percent-encoded file names, their resolution is changed:
 `resolve_local_file` in `Cohttp_async` and `Cohttp_lwt` now always
  percent-decode paths (#157)
* Remove the `Cohttp_lwt.Server.server` type synonym to `t`.
* When reading data from a HTTP body stream using the `Fixed` encoding,
  we need to maintain state (bytes remaining) so we know when to finish.
  The `Cohttp.Request` and `Cohttp.Response` interfaces now expose a
  `reader` and `writer` types to track this safely.
* Add `is_empty` function to the `Cohttp.S.Body` module type.
* Add `Strings` representation to `Cohttp.Body` to efficiently hold a
  list of body chunks.
* Move flushing logic for HTTP bodies into the portable `Request` and
  `Response` modules instead of individual Lwt and Async backends.
* Port module interfaces to the latest Conduit (0.6.0+) API.
* Cohttp requires OCaml 4.01.0 or higher now.

New features and bugfixes:

* Add a `Cohttp_lwt_xhr` JavaScript backend that enables Cohttp logic to be
  mapped to `XMLHTTPRequest` in browsers via `js_of_ocaml` (via Andy Ray).
* Add a `Cohttp.String_io` and `String_io_lwt` module that uses OCaml
  `string` or `Buffer.t` to read and write HTTP requests and responses
  instead of network connections.
* `cohttp_server_lwt` and `cohttp_server_async` now return better errors (#158)
* `cohttp_server_lwt` and `cohttp_server_async` now serve indexes directly (#162)
* [lwt] Add `stop` thread to terminate a running server if it finishes (#147).
* Add `Cohttp.Connection.compare` to make ordering of connections possible.
* Add `Body.map` and `Body.as_pipe` to work with HTTP bodies more easily.
* Remove link-time dependency on camlp4 via META fixes (#127).
* Support HTTP methods and versions other than the standard ones. (#142).
* Improve `cohttp_server_lwt` and `cohttp_server_async` directory listings (#158)
* Fix `Cohttp_async.resolve_local_file` directory traversal vulnerability (#158)
* [async] In the Async server, do not close the Reader too early.
* [async] Close file descriptors more eagerly in the HTTP client (#167).
* Reduce thread allocation by replacing `return <const>` with `return_none`,
  `return_unit` or `return_nil`.

0.11.2 (2014-04-21)
* Fix build by add a missing build-deps in _oasis.

0.11.1 (2014-04-17):
* Remove an errant async_ssl reference left in the _oasis file that is
  now handled by the Conduit library (#116).
* Add an Lwt-based SimpleHTTPServer equivalent as `cohttp-server-lwt` (#108).
* `Cohttp.Connection.t` now exposes sexp accessor functions (#117).

0.11.0 (2014-04-01):
* Remove dependency on `ocaml-re` in order to make library POSIX thread-safe.
* Shift most of the connection handling logic out to a Conduit library that
  worries about which SSL library to use, and fails if SSL is not available.
* Add Async-SSL support for both client and server (#102).
* Add Lwt-SSL support for the server side (the client side existed before).
* Fix buggy Async chunked POST handling.

0.10.0 (2014-03-02):
* Interface change: The `Request` and `Response` module types now explicitly
  signal `Eof` and `Invalid` (for errors), to help the backend distinguish them.
* Interface change: Unify HTTP body handling across backends into a `Cohttp.Body`
  module.  This is extended by Async/Lwt implementations with their specific
  ways of handling bodies (Pipes for Async, or Lwt_stream for Lwt).
* [lwt] Interface change: HTTP client calls now raise Lwt exceptions rather
  than return an option type.  This permits better error handling in Lwt.
* [lwt] Interface change: The `Server` callback now always provides a `body`
  argument, since `Cohttp_lwt_body` now explicitly supports empty bodys.
* Add `Cohttp.Header.is_keep_alive` to test if a connection should be reused.
* [lwt] Respect the `keep-alive` header in the server request handling.
* [async] Add a `Body` that takes a `Pipe` or a `string`, similarly to Lwt.
* Install `cohttp-server` binary even if tests are disabled.
* Begin an `examples` directory with some simple uses of the library.

0.9.16 (2014-01-30):
* Add some module type equalities in `Cohttp_lwt_unix` so that
  `Cohttp_lwt_unix.Server.Request.IO.ic` can be equivalen to `Lwt_io.input_channel`.
* Add sexp converters to most Cohttp types (#83).
* Improve Travis tests to cover more upstream users of Cohttp.
* Refactor build flags to let the portable Lwt-core be built independently of Lwt.unix.

0.9.15 (2014-01-11):
* Remove `Cohttp_mirage` libraries, which have now moved to `mirage/mirage-http-*` on GitHub.
* Add an "HTTP only" `Cookie` attribute (#69).
* Fix parsing of cookies with `=` in the values (#71).
* Add `Max-age` support for cookies (#70).
* Make the `Response` record fields mutable to match the `Request` (#67).
* Fix compilation with Async 109.58.00 (#77).
* Make Header handling case-insensitive (by forcing lowercase) (#75).
* Remove the `>>` operator as it was unused and had incorrect precedence (#79).

0.9.14 (2013-12-15):
* Install a `cohttp-server` binary that serves local directory contents via a web server (#54).
* Add a `flush` function to the `IO` module type and implement in Lwt/Async/Mirage.
* Add option `flush` support in the Async and Lwt responders (#52).
* Autogenerate HTTP codes from citricsquid's JSON representation of the HTTP RFCs.
* Always set `TCP_NODELAY` for Lwt/Unix server sockets for low-latency responses (#58).
* Added a Server-Side Events test-case from the HTML5 Doctor. See `lib_test/README.md`.
* Async.Server response now takes an optional `body` rather than a mandatory `body option` (#62).
* Regenerate build system using OASIS 0.4.0.

0.9.13 (2013-12-10):
* The `cohttp.lwt-core` is now installed as an OS-independent Lwt library.
* Add support for Mirage 1.0, via `cohttp.mirage-unix` and `cohttp.mirage-xen`.
* Add a new `Cohttp.Connection` module to manage server's connections identifiers.
* Share the same configuration type for the different server implementations.
* Add `Accept_types` module to the `Cohttp` pack.

0.9.12 (2013-11-28):
* Improve documentation for `Cohttp.Header`.
* Expose Fieldslib setters and getters for most of the `Cohttp` types (#38).
* `Cohttp.Set_cookie.t` is no longer an abstract type to make it easier to update (#38).
* [Lwt] ignore SIGPIPE unconditionally if using the Lwt/Unix module (#37).
* Rename `Cookie` creation parameters for consistency (interface breaking, see #44).
* Fix transfer-length detection (regression from 0.9.11 in #42).
* Add Merin editor file (#41).

0.9.11 (2013-10-27):
* Request module: When sending a request, add the port information in the host header field if available.
* Request module: When parsing a request, add scheme, host and port information in the uri.
* TCP server: When creating the socket for the server, do not force PF_INET6 but take the sockaddr value.
* Add HTTP OPTIONS method.
* Use getaddrinfo instead of gethostbyname for DNS resolution.
* Async: improve HTTP/1.0 support (#35).
* Build with debug symbols, binary annotations by default.
* Add Travis CI test scripts.

0.9.10 (2013-06-21):
* Add `set-cookie` header extraction functions for clients that read cookies.
* Explicitly flush the debug output when the `COHTTP_DEBUG` env variable is set.
* [async] Add client head/post/patch/delete methods.
* [lwt] Client.head no longer returns a response body, just the metadata.
* [lwt] Do not send chunked encoding headers with GET/DELETE requests that have no body.

0.9.9 (2013-06-12):
* Disable the mirage executable test as it was building too aggressively and breaking builds.

0.9.8 (2013-05-24):
* Lwt interface change: Rewrite Lwt backends to share code, and remove duplicate function calls from Uri.
* Depend on `Uri` 1.3.8+ as it exposes the parameter query functions now removed from `Request`.
* Do not depend on Cstruct in core library, as only Mirage needs it.
* Remove `Cohttp_async.body` type alias and just use `string Pipe.Reader.t` for more explicit types.

0.9.7 (2013-05-10):
* Attach a GC finaliser to the Lwt client to ensure that even an HTTP body isn't consumed, the socket will eventually be closed (#11).
* Add an Async.Server interface, and revise the Client interface to be more in line with Core standards.
* Add 422 Unprocessable Entity code.
* Refactor modules better across Lwt/Async, but incompatible with earlier releases for Async (Lwt is unchanged at present).
* Add user agent string and User-Agent header helper function
* The git history of this release is full of adventures in parameterised monads and refactoring, but this isn't in the actual release. Yet.

0.9.6 (2013-03-18):
* Depend on Async (>= 109.12.00), which has an incompatible API with earlier versions.
* Rearrange core library files for `obuild` support.

0.9.5 (2012-12-29):
* Fix cookie parsing to retrieve the correct header.
* Update to `mirage-net` 0.5.0 API (based on cstruct 0.6.0).

0.9.4 (2012-12-19):
* Add Lwt `respond_redirect` and `respond_need_auth` helpers.
* Add enough Basic authorization support to serve a password-protected website.
* Fix Lwt file serving to not throw exception on trying to serve a directory.
* Port Async interface to 108.07.00 or higher (incompatible
  with earlier versions).

0.9.3 (2012-10-27):
* Add basic cookie support back to the portable library.
* `Cohttp_lwt.Client.post_form` now uses non-chunked encoding for
  the POST instead of chunked.
* Various improvements and tests for the pipelined Lwt Client.callv
* If an Lwt callback does not consume a body, ensure it has
  been drained by the API to prevent future pipelines from stalls.
* Fix handling of Lwt server non-empty POST bodies.
* Map the `put` functions to HTTP PUT instead of POST.

0.9.2 (2012-09-20):
* Add Request.get_param to extract a singleton key from queries.
* Fix chunked encoding handling when short reads occur.
* Install HTML documentation for all enabled drivers.
* Use ocaml-uri-1.3.2 interface for query parsing.
* Lwt: Add Server.respond_file and resolve_file for the Unix
  library to make it easier to serve static files.
* Lwt: Server.respond_not_found takes an optional Uri.t now.

0.9.1 (2012-09-11):
* Functorise for Async, Lwt_unix and Mirage.
* Use URI and Re libraries to not need Str any more.
* More robust parsing for various HTTP headers.

0.9.0 (2012-08-01):
* Initial public release.<|MERGE_RESOLUTION|>--- conflicted
+++ resolved
@@ -1,10 +1,7 @@
 ## Unreleased
 
-<<<<<<< HEAD
 - cohttp-{lwt,eio}: server: return connection header (ushitora-anqou #1025)
-=======
 - cohttp-eio: client: use permissive argument type for make_generic
->>>>>>> 5efbcecf
 - cohttp-eio: Improve error handling in example server (talex5 #1023)
 - cohttp-eio: Don't blow up `Server.callback` on client disconnections. (mefyl #1015)
 - http: Fix assertion in `Source.to_string_trim` when `pos <> 0` (mefyl #1017)
