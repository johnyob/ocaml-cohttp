--- conflicted
+++ resolved
@@ -1,10 +1,7 @@
 ## Unreleased
 
-<<<<<<< HEAD
 - cohttp-eio: Don't blow up `Server.callback` on client disconnections. (mefyl #1015)
-=======
 - http: Fix assertion in `Source.to_string_trim` when `pos <> 0` (mefyl #1017)
->>>>>>> c3537be4
 
 ## v6.0.0~beta2 (2024-01-05)
 
