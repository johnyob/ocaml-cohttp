## Unreleased

<<<<<<< HEAD
- cohttp-{lwt,eio}: server: return connection header (ushitora-anqou #1025)
=======
- cohttp-curl: Curl no longer prepends the first HTTP request header to the output. (jonahbeckford #1030, #987)
>>>>>>> 77fb272f
- cohttp-eio: client: use permissive argument type for make_generic
- cohttp-eio: Improve error handling in example server (talex5 #1023)
- cohttp-eio: Don't blow up `Server.callback` on client disconnections. (mefyl #1015)
- http: Fix assertion in `Source.to_string_trim` when `pos <> 0` (mefyl #1017)
- cohttp-lwt-unix: Don't blow up when certificates are not available and no-network requests are made. (akuhlens #1027)
  + Makes `cohttp-lwt.S.default_ctx` lazy. 

## v6.0.0~beta2 (2024-01-05)

- cohttp-eio: Don't blow up `Server.run` on client disconnections. (mefyl #1011)
- cohttp-eio: Match body encoding with headers. (mefyl #1012)
- cohttp-lwt: Preserve extended `Server.S.IO` signature. (mefyl #1013)

## v6.0.0~beta1 (2023-10-27)
- cohttp-eio: move new Cohttp.{Client,Server} modules under Cohttp.Generic (mseri #1003)
- cohttp-eio: Add Client.make_generic and HTTPS support. (talex5 #1002)
- cohttp: move generic client and server signatures to cohttp and use them across all packges. (mefyl #984)
- cohttp-eio: Complete rewrite to follow common interfaces and behaviors. (mefyl #984)

## v6.0.0~alpha2 (2023-08-08)
- cohttp-lwt: Do not leak exceptions to `Lwt.async_exception_hook`. (mefyl #992, #995)
- http.header, cohttp, cohttp-eio: remove "first" and "move_to_first" and the special treatment of the "host" header (mseri #988, #986)
- http.header: introduce "iter_ord" to guarantee iteration following the order of the entries in the headers (mseri #986)
- do not omit mandatory null Content-Length headers (mefyl #985)
- cohttp-async, cohttp-curl-async: compatibility with core/async v0.16.0 (mseri, dkalinichenko-js #976)
- cohttp-lwt server: call conn_closed before drainig the body of response on error (pirbo #982)
- cohttp-eio: Relax socket interface requirement on `Server.connection_handler`. (mefyl #983)

## v6.0.0~alpha1 (2023-04-28)
- cohttp,cohttp-async server: correctly close broken streams (reported by Stéphane Glondu, fix by samhot and anuragsoni)
- cohttp-eio: remove unused code from tests to work with Eio 0.8 (talex5 #967)
- Upgrade dune to v3.0 (bikallem #947)
- cohttp-eio: allow client to optionally configure request pipelining (bikallem #949)
- cohttp-eio: update to Eio 0.7 (talex5 #952)
- cohttp-eio: update examples to use eio 0.7 primitives (bikallem #957)
- cohttp-eio: generate Date header in responses (bikallem #955)
- cohttp-eio: further improve Cohttp_eio.Client ergonomics (bikallem #?)
- cohttp-eio: server api improvements (bikallem #962)

## v6.0.0~alpha0 (2022-10-24)
- cohttp-eio: ensure "Host" header is the first header in http client requests (bikallem #939)
- cohttp-eio: add TE header in client. Check TE header is server (bikallem #941)
- cohttp-eio: add User-Agent header to request from Client (bikallem #940)
- cohttp-eio: add Content-Length header to request/response (bikallem #929)
- cohttp-eio: add cohttp-eio client api - Cohttp_eio.Client (bikallem #879)
- http: add requires_content_length function for requests and responses (bikallem #879)
- cohttp-eio: use Eio.Buf_write and improve server API (talex5 #887)
- cohttp-eio: update to Eio 0.3 (talex5 #886)
- cohttp-eio: convert to Eio.Buf_read (talex5 #882)
- cohttp lwt client: Connection cache and explicit pipelining (madroach #853)
- http: add Http.Request.make and simplify Http.Response.make (bikallem mseri #878)
- http: add pretty printer functions (bikallem #880)
- New eio based client and server on top of the http library (bikallem #857)
- New curl based clients (rgrinberg #813)
  + cohttp-curl-lwt for an Lwt backend
  + cohttp-curl-async for an Async backend
- Completely new Parsing layers for servers (anuragsoni #819)
  + Cohttp now uses an optimized parser for requests.
  + The new parser produces much less temporary buffers during read operations
    in servers.
- Faster header comparison (gasche #818)
- Introduce http package containing common signatures and structures useful for
  compatibility with cohttp - and no dependencies (rgrinberg #812)
- async(server): allow reading number of active connections (anuragsoni #809)
- Various internal refactors (rgrinberg, mseri, #802, #812, #820, #800, #799,
  #797)
- http (all cohttp server backends): Consider the connection header in response
  in addition to the request when deciding on whether to keep a connection
  alive (anuragsoni, #843)
  + The user provided Response can contain a connection header. That header
    will also be considered in addition to the connection header in requests
    when deciding whether to use keep-alive. This allows a handler to decide to
    close a connection even if the client requested a keep-alive in the
    request.
- async(server): allow creating a server without using conduit (anuragsoni #839)
  + Add `Cohttp_async.Server.Expert.create` and
    `Cohttp_async.Server.Expert.create_with_response_action`that can be used to
    create a server without going through Conduit. This allows creating an
    async TCP server using the Tcp module from `Async_unix` and lets the user
    have more control over how the `Reader.t` and `Writer.t` are created.
- http(header): faster `to_lines` and `to_frames` implementation (mseri #847)
- cohttp(cookies): use case-insensitive comparison to check for `set-cookies` (mseri #858)
- New lwt based server implementation: cohttp-server-lwt-unix
  + This new implementation does not depend on conduit and has a simpler and
    more flexible API
- async: Adapt cohttp-curl-async to work with core_unix.
- *Breaking changes*
  + refactor: move opam metadata to dune-project (rgrinberg #811)
  + refactor: deprecate Cohttp_async.Io (rgrinberg #807)
  + fix: move more internals to Private (rgrinberg #806)
  + fix: deprecate transfer encoding field (rgrinberg #805)
  + refactor: deprecate Cohttp_async.Body_raw (rgrinberg #804)
  + fix: deprecate more aliases (rgrinberg #803)
  + refactor: deprecate connection value(rgrinberg #798)
  + refactor: deprecate using attributes (rgrinberg #796)
  + cleanup: remove cohttp-{curl,server}-async (rgrinberg #904)
  + cleanup: remove cohttp-{curl,server,proxy}-lwt (rgrinberg #904)
  + fix: all parsers now follow the spec and require `\r\n` endings.
    Previously, the `\r` was optional. (rgrinberg, #921)
- `cohttp-lwt-jsoo`: do not instantiate `XMLHttpRequest` object on boot (mefyl #922)

## v5.0.0 (2021-12-15)

- Cohttp.Header: new implementation (lyrm #747)

  + New implementation of Header modules using an associative list instead of a map, with one major semantic change (function ```get```, see below), and some new functions (```clean_dup```, ```get_multi_concat```)
  + More Alcotest tests as well as fuzzing tests for this particular module.

  ### Purpose

  The new header implementation uses an associative list instead of a map to represent headers and is focused on predictability and intuitivity: except for some specific and documented functions, the headers are always kept in transmission order, which makes debugging easier and is also important for [RFC7230§3.2.2](https://tools.ietf.org/html/rfc7230#section-3.2.2) that states that multiple values of a header must be kept in order.

  Also, to get an intuitive function behaviour, no extra work to enforce RFCs is done by the basic functions. For example, RFC7230§3.2.2 requires that a sender does not send multiple values for a non list-value header. This particular rule could require the ```Header.add``` function to remove previous values of non-list-value headers, which means some changes of the headers would be out of control of the user. With the current implementation, an user has to actively call dedicated functions to enforce such RFCs (here ```Header.clean_dup```).

  ### Semantic changes
  Two functions have a semantic change : ```get``` and ```update```.

  #### get
  ```get``` was previously doing more than just returns the value associated to a key; it was also checking if the searched header could have multiple values: if not, the last value associated to the header was returned; otherwise, all the associated values were concatenated and returned. This semantics does not match the global idea behind the new header implementation, and would also be very inefficient.

  + The new ```get``` function only returns the last value associated to the searched header.
  + ```get_multi_concat``` function has been added to get a result similar to the previous ```get``` function.

  #### update
  ```update``` is a pretty new function (#703) and changes are minor and related to ```get``` semantic changes.

  + ```update h k f``` is now modifying only the last occurrences of the header ```k``` instead of all its occurrences.
  + a new function ```update_all``` function has been added and work on all the occurrences of the updated header.

  ### New functions :

  + ```clean_dup```  enables the user to clean headers that follows the {{:https://tools.ietf.org/html/rfc7230#section-3.2.2} RFC7230§3.2.2} (no duplicate, except ```set-cookie```)
  + ```get_multi_concat``` has been added to get a result similar to the previous ```get``` function.

- Cohttp.Header: performance improvement (mseri, anuragsoni #778)
  **Breaking** the headers are no-longer lowercased when parsed, the headers key comparison is case insensitive instead.

- cohttp-lwt-unix: Adopt ocaml-conduit 5.0.0 (smorimoto #787)
  **Breaking** `Conduit_lwt_unix.connect`'s `ctx` param type chaged from `ctx` to  `ctx Lazy.t`

- cohttp-mirage: fix deprecated fmt usage (tmcgilchrist #783)
- lwt_jsoo: Use logs for the warnings and document it (mseri #776)
- lwt: Use logs to warn users about leaked bodies and document it (mseri #771)
- lwt, lwt_unix: Improve use of logs and the documentation, fix bug in the Debug.enable_debug function (mseri #772)
- lwt_jsoo: Fix exception on connection errors in chrome (mefyl #761)
- lwt_jsoo: Fix `Lwt.wakeup_exn` `Invalid_arg` exception when a js
  stack overflow happens in the XHR completion handler (mefyl #762).
- lwt_jsoo: Add test suite (mefyl #764).

## v4.0.0 (2021-03-24)

- cohttp.response: fix malformed status header for custom status codes (mseri aalekseyev #752)
- remove dependency to base (samoht #745)
- add GitHub Actions workflow (smorimoto #739)
- `cohttp-lwt-jsoo`: Forward exceptions to caller when response is null (mefyl #738)
- Use implicit executable dependency for generate.exe (TheLortex #735)
- cohttp: fix chunked encoding of empty body (mefyl #715)
- cohttp-async: fix body not being uploaded with unchunked Async.Pipe (mefyl #706)
- cohttp-{async, lwt}: fix suprising behaviours of Body.is_empty (anuragsoni #714 #712 #713)
- refactoring of tests (mseri #709, dinosaure #692)
- update documentation (dinosaure #716, mseri #720)
- fix deadlock in logging (dinosaure #722)
- improve media type parsing (seliopou #542, dinosaure #725)
- [reverted] breaking changes to client and server API to use conduit 3.0.0 (dinosaure #692). However, as the design discussion did not reach consensus, these changes were reverted to preserve better compatibility with existing cohttp users. (samoht #741)

**Potentially breaking changes**

- remove `wrapped false` from the codebase (rgrinberg #734)
- cohttp: add Uri.scheme to Request.t (brendanlong #707)
- cohttp: update HTTP codes (emillon #711)
- cohttp-lwt-jsoo: rename Cohttp_lwt_xhr to Cohttp_lwt_jsoo for consistency (mseri #717)
- cohttp: fix transfer-encoding ordering in headers (mseri #721)
- lower-level support for long-running cohttp-async connections (brendanlong #704)
- add of_form and to_form functions to body (seliopou #440, mseri #723)
- cohttp-lwt: partly inline read_response, fix body stream leak (madroach dinosaure #696).
  Note: there is a new warning that may show up in your logs when bodies are leaked, see also [#730](https://github.com/mirage/ocaml-cohttp/issues/730).
- add comparison functions for Request.t and Response.t via ppx_compare (msaffer-js dinosaure #686)

## v3.0.0 - aborted

## v2.5.5 (2021-03-15)

- `Cohttp_async.resolve_local_file`, `Cohttp_lwt.resolve_local_file` and `Cohttp_lwt_unix.resolve_file`
  are now the same code under the hood (`Cohttp.Path.resolve_local_file`). The old names
  have been preserved for compatibility, but will be marked as deprecated in the next release. This
  changes the behavior of `Cohttp_lwt_unix.resolve_file`: it now percent-decodes the paths and blocks
  escaping from the docroot correctly. This also fixes and tests the corner cases in these methods
  when the docroot is empty. (ewanmellor #755)

## v2.5.4 (2020-07-21)

- cohttp: a change in #694 modified the semantics of Header.replace.
  The semantics change is reverted, and a new Header.update function
  is introduced, following the semantics of Map.update. (#702 mseri)
- cohttp: reimplement update to support compilers that are older than
  OCaml 4.06 (#703 mseri)

## v2.5.3 (2020-06-27)

- cohttp-async: adapt to async >= v0.14 (#699 copy)

## v2.5.2 (2020-06-27)

- cohttp, cohttp-async: correctly set host header for unix domain sockets,
  implement Unix domain socket support for cohttp-async (#698 Leonidas-from-XIV)
- cohttp: better body encoding management when creating request and
  response, and correction of Header.replace function (#694 lyrm)

## v2.5.1 (2020-02-18)

- cohttp-lwt: pass ctx through HEAD client requests (#689 hannesm)

## v2.5.0 (2019-12-17)

- cohttp-async: support async v0.13.0 (#680 copy)
- cohttp-lwt-jsoo: support js_of_ocaml 3.5.0 and higher (avsm)

## v2.4.0 (2019-11-08)

- mirage: adapt to new mirage interfaces: mirage-flow 2.0.0,
  mirage-channel 4.0.0, mirage-kv 3.0.0 (#678 hannesm)
- async: use Pipe.singleton instead of Pipe.of_list as it is more efficient
  (#677 smuenzel-js)

## v2.3.0 (2019-08-18)

- use conduit-mirage instead of mirage-conduit, which was renamed
  upstream in conduit. The minimum OCaml version supported for
  conduit-mirage is now OCaml 4.07 and higher. (#672 avsm)
- remove deprecation warnings in OCaml 4.08.0 using stdlib-shims (#672 avsm)
- async: do not read body if none is present (#671 emillon)

## v2.2.0 (2019-07-20)

- Previously if the client closed the connection while cohttp was
  handling a request, the server would crash (by default, unless the
  user overrode that using `on_exn` or changing Lwt's async exception
  handler). Now, cohttp will just log this at `info` level and
  continue. Exceptions produced by user code are logged as errors,
  while other exceptions generated by cohttp call back to the conduit
  exception handler, as before. (#669 talex5)

## v2.1.3 (2019-07-12)

- support uri.3.0.0 that has optional sexp support (#668 avsm)
- use re.1.9.0 api to remove deprecation warnings (#664 vbmithr)

## v2.1.2 (2019-04-09)

- cohttp: handle empty cookie components gracefully without raising
  an exception (#663 martinslota)

## v2.1.1 (2019-04-05)

- `cohttp-mirage`: remove dependency on the `result` module
  (#662 hannesm)
- Support Async v0.12.0 and higher (#661 copy)

## v2.1.0 (2019-03-01)

- `cohttp-mirage`: update to the newest `Mirage_kv.RO` API

## v2.0.0 (2019-02-04)

Compatibility breaking interface changes:

Async: Expert response action no longer writes empty HTTP body (#647 by andreas)

In cohttp.0.99, a number of subpackages were turned into explicit
opam packages to simplify dependency management.
To aid migration, some compatability shims were left in place so that
the old findlib names would continue to work. They have now been removed
as of this release.  If you were still using them, then please rename
them as follows:
- `cohttp.lwt-core` -> `cohttp-lwt`
- `cohttp.lwt` -> `cohttp-lwt-unix`
- `cohttp.js` -> `cohttp-lwt-jsoo`
- `cohttp.async` -> `cohttp-async`
- `cohttp.top` -> `cohttp-top`

Other changes and bugfixes:
* Lwt, Mirage: Add log warnings for uncaught exceptions (#592 by ansiwen)
* Log invalid client input and do not catch out of memory exceptions (#652 hannesm)
* Port opam files to opam2 and add local synopsis and descriptions.
* Lwt: Add Expert response action for servers (#647 by andreas)
* Use the namespaced `js_of_ocaml` interfaces from 3.3.0 onwards (#654 avsm)
* Use Base64 3.1.0 interfaces (#655 avsm)
* Clean up redundant conflicts in the `opam` files (avsm)

## v1.2.0 (2018-10-19)

* Support more than a single chunk extension for RFC7320 compliance (#618 by djs55)
* Lwt-unix: add a `?backlog` argument to the serve function (samoht)
* Use the uri.2.0.0 interfaces for sexpression generation of types (avsm)
* Switch to `sexplib0` for a more lightweight s-expression library (mseri)
* Minimum OCaml compiler version requirement is now 4.04.1 (mseri)
* Add an example of using custom resolvers to the README (mseri)

## v1.1.1 (2018-08-13)

* Update to be compatible with new async/core (#607 by rgrinberg)
* Remove use of deprecated `Lwt_logs` (#609 by raphael-proust)
* Do not rely on locale for printing qvalues (#611 by vbmithr)
* Ppx dependencies aren't just build time dependencies (#625 by rgrinberg)

## v1.1.0 (2018-03-28)

* Add an "expert mode" to hand off raw responses to a custom handler,
  which in turns makes protocols like Websockets easier (#488 by msaffer).
* Set the user-agent by default if one is not provided (#586 by TheCBaH).
* Fix typo in the `cohttp.js` META file.
* Refresh use of the Re library to the latest version (#602 by rgrinberg).
* Rearrange the ppx dependencies to be more specific (#596 by yomimono).
* Explicitly depend on sexplib in the Async backend (#605 by kevinqiu).

## v1.0.2 (2018-01-06)

* Support Async v0.10.0 and OCaml 4.06.0 (#588 via vbmithr)
* Require `ppx_type_conv`>=v0.9.1` due to a bug with duplicate modules
  present in earlier versions.

## v1.0.1 (2018-01-03)

* cohttp-mirage: expose the missing IO module (#594, samoht)
* cohttp-mirage: catch exceptions when closing channels in mirage client
  (#589, ansiwen)

## v1.0.0 (2017-11-16)

* opam: rename `mirage-http` to `cohttp`-mirage` (#572)
* cohttp-lwt{,-unix}: wrap the libraries in top-level modules (#568)
* opam: improve dependencies (#574, #566, #575)
* cohttp: add the convenience function `Header.is_empty` (#576)
* fix compatibility with OCaml 4.06 and `-safe-string` (#580, #581)

## v0.99.0 (2017-07-12)

Port build to jbuilder, and break up OPAM packages into multiple
independent packages instead of being optional dependencies against
the main `cohttp` package. This makes it significantly easier to
depend on precisely the libraries you need, but requires porting
applications to use the new `ocamlfind` and `opam` scheme.

The new package layout is:

- `cohttp`: the main `Cohttp` module
- `cohttp-lwt`: the portable Lwt implementation
- `cohttp-lwt-unix`: the Lwt/Unix implementation
- `cohttp-lwt-jsoo`: the js-of-ocaml JavaScript implementation
- `cohttp-async`: the Jane Street Async implementation
- `mirage-http`: the MirageOS compatible implementation
- `cohttp-top`: a toplevel printer for the Cohttp types.

In each of these packages, the `opam` and `ocamlfind` package
names are now _the same_, so you will need to rename the former
subpackages such as `cohttp.async` to `cohttp-async`.  The
implementation is otherwise the same, so no other code changes
should be required.

In return for these breaking changes to the packaging, it is
now significantly easier to depend on a particular backend,
also for us to rev the interfaces towards a stable 1.0 release.
Jbuilder also builds the source tree around 4x faster than it
did previously.

A number of deprecation warnings have been added to the source
tree as well to mark the interfaces that will be removed in 1.0.
These are `Cohttp_lwt.{Client,Server,Net}`, and a `Cohttp_lwt.Body`
alias was added to deprecate the direct use of `Cohttp_lwt_body`.
This will let us unify the namespaces of all the packages to use
a single top-level module for each package in the future.

Most of the release and packaging work here was done by rgrinberg
and avsm.

## 0.22.0 (2017-03-09)

* Lwt: ensure conn_closed is cosed once client goes away (#528)
* Use the Logs library for logging. (#532)

## 0.21.1 (2017-02-18)
* Remove -principal from type checking temporarily, to workaround
  a bug in the OCaml 4.03 type checker that causes compilation
  hangs (http://caml.inria.fr/mantis/view.php?id=7305).
* Improve documentation in the `test_xhr.ml` js_of_ocaml test.
* XHR: Allow setting withCredentials
* Async: pass along ?ssl_config when connecting to Uri's (#510)
* Lwt: Add on ?on_exn to Server.create (#518)
* Add Header.to_frames

## 0.21.0 (2016-05-22)
* Allow to request paths as strings (#470, #478)

## 0.20.2 (2016-04-04)
* Update META version (#473)
* uri.services is only required by cohttp.async

0.20.1 (2016-04-01)
* Switch cohttp to use ppx (#457)
* Lwt: Fix leak on HEAD client requests (#467)

0.20.0 (2016-03-25)
* Switch to pa_fields_conv and pa_sexp_conv for camlp4 extensions (#465)
* Compatibility with latest async (#468)
* Async: Add support for SSL parameters in client (#466)
* Lwt: ignore Sig.sigpipe under Windows (#456)
* Lwt: Fix FD leak (#447)
* Lwt: Log uncaught user exceptions
* Async: Close non-persistent async connections (#442)

0.19.3 (2015-09-28):
* Support Async 113.00 by explicitly using the blocking Core `printf` (#431)
* cohttp_curl_async: add `-data-binary` to send POST data. (#425)

0.19.2 (2015-08-20):

* Improve Cohttp_async.Client error handling. When a Uri.t fails to resolve it is
  now included in the error. (#420)

0.19.1 (2015-08-08):

* Bring make_body_writer and write_header in Cohttp.S.Http_io. Needed by
  ocaml-git

0.19.0 (2015-08-05):
Compatibility breaking interface changes:
* Remove `read_form` from the `Request/Response/Header` interfaces
  as this should be done in `Body` handling instead (#401).

New features and bug fixes:
* Remove `IO.write_line` as it was unused in any interfaces.
* Do not use the `lwt` camlp4 extension. No observable external difference.
* Do not return a code stacktrace in the default 500 handler.
* Add `Cohttp.Header.compare` (#411)
* Fix typos in CLI documentation (#413 via moonlightdrive)
* Use the Lwt 2.5.0 buffer API.
* `Cohttp_lwt.read_response` now has a non-optional `closefn` parameter (#400).
* Add a `Cohttp_lwt_s` module that contains all the Lwt module types
  in one convenient place (#397).

0.18.3 (2015-07-12):
* Allow `DELETE` requests to have request bodies (#383).
* Improve the Lwt client `callv` for HTTP/1.1 pipelined
  requests (#379 via Török Edwin).

0.18.2 (2015-06-19):
* Do not add content encoding for 204's (#375)

0.18.1 (2015-06-05):
* Remove trailing whitespace from headers (#372)
* Don't reverse order of list valued headers (#372)

0.18.0 (2015-06-02):
* Add Cohttp_async.Client.callv. Allows for making requests while reusing an
  HTTP connection (#344)
* Responses of status 1xx/204/304 have no bodies and cohttp should not attempt
  to read them (#355)
* Add top level printers. See cohttp.top findlib package (#363)
* Add `Header.to_string` (#362)
* Fix chunk truncation in chunked transfer encoding (#360)

Compatibility breaking interface changes:
* Remove `Request`/`Response` modules outside of Cohttp pack (#349)

0.17.2 (2015-05-24):
* Remove dependency on the Lwt Camlp4 syntax extension (#334).
* Add `make github` target to push documentation to GitHub Pages
  (#338 from Jyotsna Prakash).
* Add Async integration tests and consolidate Lwt tests using the
  new framework (#337).
* Fix allocation of massive buffer when handling fixed size http bodies (#345)

0.17.1 (2015-04-24):
* [async] Limit buffer size to a maximum of 32K in the Async backend
  (#330 from Stanislav Artemkin).
* Add `Cohttp.Conf.version` with the library version number included.
* Remove debug output from `cohttp-curl-async`.
* Add the beginning of a `DESIGN.md` document to explain the library structure.

0.17.0 (2015-04-17):

Compatibility breaking interface changes:
* `CONNECT` and `TRACE` methods added to `Code`.Exhaustive matches will need updating.

New features and bug fixes:
* `Link` header parsing has been added as `Cohttp.Link`, `Header.get_links` and `Header.add_links`
* `cohttp_server_*` now obeys `HEAD` requests and responds 405 to unknown methods
* `Cohttp_async.Server.response` type is now exposed as a `response * body` pair
* Failure to read a body in a pipelined response no longer terminates the stream
* Fix `cohttp_curl_lwt -X HEAD` sending empty chunked body (#313)
* Fix a bug which left extra `\r\n` in buffer at end of chunked reads
* Fix handling of request URI for query strings and `CONNECT` proxies (#308, #318)
* Fix precedence of `Host` header when request-URI is absolute URI
* Fix request URI path to be non-empty except for * requests (e.g. `OPTIONS *`)

0.16.1 (2015-04-09):
New features and bug fixes:
* Fix handling of request paths starting with multiple slashes (#308)

0.16.0 (2015-03-23):

Compatibility breaking interface changes:
* Response.t and Request.t fields are no longer mutable
* [lwt] Fix types in `post_form` to be a `string * string list` instead
  of a `Header.t` (#257)
* Simplify the `Net` signature which needs to be provided for Lwt servers
  to not be required.  Only the Lwt client needs a `Net` functor argument
  to make outgoing connections. (#274)
* The `Request` and `Response` records are no longer mutable, so use
  functional updates instead via `Fieldslib.Field.fset Request.Fields.<field>`. (#296)
* `Request.has_body` does not permit a body to be set for methods that
  RFC7231 forbids from having one (`HEAD`, `GET` and `DELETE`).

New features and bug fixes:
* Fix linking problem caused by sub-libraries using cohttp modules outside the
  cohttp pack.
* Added async client for S3. (#304)
* Fix String_io.read_line to trim '\r' from end of string (#300)
* Fix `cohttp-server-lwt` to correctly bind to a specific interface (#298).
* Add `Cohttp_async.request` to send raw, unmodified requests.
* Supplying a `content-range` or `content-range` header in any client
  request will always override any other encoding preference (#281).
* Add a `cohttp-lwt-proxy` to act as an HTTP proxy. (#248)
* Extend `cohttp-server-async` file server to work with HTTPS (#277).
* Copy basic auth from `Uri.userinfo` into the Authorization header
  for HTTP requests. (#255)
* Install binaries via an OPAM `.install` file to ensure that they are
  reliably uninstalled. (#252)
* Use the `magic-mime` library to add a MIME type by probing filename
  during static serving in the Lwt/Async backends. (#260)
* Add `Cohttp.Header.add_opt_unless_exists` to set a header only if
  an override wasn't supplied, and to initialise a fresh Header value
  if none is present.
* Do not override user-supplied headers in `post_form` or `redirect`.
* `Request.make` does not inject a `transfer-encoding` header if there
  is no body present in the request (#246).
* `Server.respond` no longer overrides user-supplied headers that
  specify the `content-length` or `transfer-encoding` headers (#268).
* `cohttp_server_lwt` and `cohttp_server_async` now include sizes in
  directory listing titles
* Add `Header.add_multi` to initialise a header structure with multiple
  fields more efficiently (#272).
* Expose `IO.ic` and `IO.oc` types for `Cohttp_async` (#271).
* Skip empty body chunks in `Transfer_io.write` (#270).
* With the Lwt backend, `read` hangs if trying to fetch more than
  `Sys.max_string_length` (which can be triggered on 32-bit platforms).
  Read only a maximum that fits into a string (#282).
* `cohttp-curl-lwt` now takes http method as parameter (#288)
* Fix installation of server binaries in OPAM metadata. (#295)

0.15.2 (2015-02-15):
* When transfer encoding is unknown, read until EOF when body size is unknown. (#241)
* Add some missing documentation to `Cohttp.S.IO` signature. (#233)
* Add `Cohttp.Header.mem` to check if a header exists.
* Add `Cohttp.Conf` module to expose the library version number. (#259)
* Add `Cohttp.Header.add_unless_exists` to update a key if it doesn't already exist. (#244)
* Add `Cohttp.Header.get_location` to retrieve redirection information. (#254)
* [async] Clean up the `Net.lookup` function to use `Or_error.t` instead of raising. (#247)
* [tests] Add more tests for `content-range` handling. (#249)

0.15.1 (2015-01-10):
* Lwt 2.4.7 renamed `blit_bytes_string` to `blit_to_bytes`, so depend
  on the newer API now. (#230)
* Use `cmdliner` in all of the Lwt client and server binaries.  This gives
  `cohttp-lwt-server` a nice Unix-like command-line interface now that
  can be viewed with the `--help` option. (#218 via Runhang Li)
* Improve `oasis` constraints and regenerate `opam` file (#229 via
  Christophe Troestler).

0.15.0 (2014-12-24):

Compatibility breaking interface changes:
* Change `Cohttp_lwt_body.map` to use a non-labelled type to fit the Lwt
  style better (#200).
* Depend on Base64 version 2, which uses `B64` as the toplevel module name (#220).

New features and bug fixes:
* Remove use of deprecated `Lwt_unix.run` and replace it with `Lwt_main.run`.
  Should be no observable external change (#217).
* Improve ocamldoc of `Cohttp.S` signature (#221).

0.14.0 (2014-12-18):

Compatibility breaking interface changes:
* Simplify the Lwt server signature, so that manual construction of
  a `callback` is no longer required (#210).
  Code that previous looked like:

```
   let conn_closed (_,conn_id) () = <...>
   let config = { Server.callback; conn_closed } in
```

should now be:

```
   let conn_closed (_,conn_id) = <...>
   let config = Server.make ~callback ~conn_closed () in
```

* Remove the `Cohttp.Base64` module in favour of the external `base64`
  library (which is now a new dependency).

New features and bug fixes:
* Lwt `respond_error` now defaults to an internal server error if no
  status code is specified (#212).
* Modernise the `opam` file using the OPAM 1.2 workflow (#211).
* Flush the response body to the network by default, rather than
  buffering by default.  The `?flush` optional parameter can still
  be explicitly set to false if flushing is not desired (#205).

0.13.0 (2014-12-05):

Compatibility breaking interface changes:

* Add sexp converters for Conduit contexts and `Lwt` client and server
  modules and module types.

New features and bug fixes:
* Can use the Conduit 0.7+ `CONDUIT_TLS=native` environment variable to
  make HTTPS requests using the pure OCaml TLS stack instead of depending
  on OpenSSL bindings.  All of the installed binaries (client and server)
  can work in this mode.
* Add `Cohttp_lwt_unix_debug` which lets libraries control the debugging
  output from Cohttp.  Previously the only way to do this was to set the
  `COHTTP_DEBUG` environment variable at the program start.
* Add `cohttp-curl-lwt` as a lightweight URI fetcher from the command-line.
  It uses the `cmdliner` as a new dependency.
* Remove build dependency check on `lwt.ssl` for `cohttp.lwt`.
  This has been moved to conduit, so only `lwt.unix` is needed here now.

0.12.0 (2014-11-07):

Compatibility breaking interface changes:

* Rename `Cohttp.Auth.t` to `Cohttp.Auth.credential` and `Cohttp.Auth.req`
  to `Cohttp.Auth.challenge`.  Also expose an `Other` variant
  to make it more extensible for unknown authentication types. The
  `Cohttp.Auth` functions using these types have also been renamed accordingly.
* Rename `Cohttp.Transfer.encoding_to_string` to `string_of_encoding`
  for consistency with the rest of Cohttp's APIs.
* The `has_body` function in the Request and Response modules now
  explicitly signals when the body size is unknown.
* Move all the module type signatures into `Cohttp.S`.
* If users have percent-encoded file names, their resolution is changed:
 `resolve_local_file` in `Cohttp_async` and `Cohttp_lwt` now always
  percent-decode paths (#157)
* Remove the `Cohttp_lwt.Server.server` type synonym to `t`.
* When reading data from a HTTP body stream using the `Fixed` encoding,
  we need to maintain state (bytes remaining) so we know when to finish.
  The `Cohttp.Request` and `Cohttp.Response` interfaces now expose a
  `reader` and `writer` types to track this safely.
* Add `is_empty` function to the `Cohttp.S.Body` module type.
* Add `Strings` representation to `Cohttp.Body` to efficiently hold a
  list of body chunks.
* Move flushing logic for HTTP bodies into the portable `Request` and
  `Response` modules instead of individual Lwt and Async backends.
* Port module interfaces to the latest Conduit (0.6.0+) API.
* Cohttp requires OCaml 4.01.0 or higher now.

New features and bugfixes:

* Add a `Cohttp_lwt_xhr` JavaScript backend that enables Cohttp logic to be
  mapped to `XMLHTTPRequest` in browsers via `js_of_ocaml` (via Andy Ray).
* Add a `Cohttp.String_io` and `String_io_lwt` module that uses OCaml
  `string` or `Buffer.t` to read and write HTTP requests and responses
  instead of network connections.
* `cohttp_server_lwt` and `cohttp_server_async` now return better errors (#158)
* `cohttp_server_lwt` and `cohttp_server_async` now serve indexes directly (#162)
* [lwt] Add `stop` thread to terminate a running server if it finishes (#147).
* Add `Cohttp.Connection.compare` to make ordering of connections possible.
* Add `Body.map` and `Body.as_pipe` to work with HTTP bodies more easily.
* Remove link-time dependency on camlp4 via META fixes (#127).
* Support HTTP methods and versions other than the standard ones. (#142).
* Improve `cohttp_server_lwt` and `cohttp_server_async` directory listings (#158)
* Fix `Cohttp_async.resolve_local_file` directory traversal vulnerability (#158)
* [async] In the Async server, do not close the Reader too early.
* [async] Close file descriptors more eagerly in the HTTP client (#167).
* Reduce thread allocation by replacing `return <const>` with `return_none`,
  `return_unit` or `return_nil`.

0.11.2 (2014-04-21)
* Fix build by add a missing build-deps in _oasis.

0.11.1 (2014-04-17):
* Remove an errant async_ssl reference left in the _oasis file that is
  now handled by the Conduit library (#116).
* Add an Lwt-based SimpleHTTPServer equivalent as `cohttp-server-lwt` (#108).
* `Cohttp.Connection.t` now exposes sexp accessor functions (#117).

0.11.0 (2014-04-01):
* Remove dependency on `ocaml-re` in order to make library POSIX thread-safe.
* Shift most of the connection handling logic out to a Conduit library that
  worries about which SSL library to use, and fails if SSL is not available.
* Add Async-SSL support for both client and server (#102).
* Add Lwt-SSL support for the server side (the client side existed before).
* Fix buggy Async chunked POST handling.

0.10.0 (2014-03-02):
* Interface change: The `Request` and `Response` module types now explicitly
  signal `Eof` and `Invalid` (for errors), to help the backend distinguish them.
* Interface change: Unify HTTP body handling across backends into a `Cohttp.Body`
  module.  This is extended by Async/Lwt implementations with their specific
  ways of handling bodies (Pipes for Async, or Lwt_stream for Lwt).
* [lwt] Interface change: HTTP client calls now raise Lwt exceptions rather
  than return an option type.  This permits better error handling in Lwt.
* [lwt] Interface change: The `Server` callback now always provides a `body`
  argument, since `Cohttp_lwt_body` now explicitly supports empty bodys.
* Add `Cohttp.Header.is_keep_alive` to test if a connection should be reused.
* [lwt] Respect the `keep-alive` header in the server request handling.
* [async] Add a `Body` that takes a `Pipe` or a `string`, similarly to Lwt.
* Install `cohttp-server` binary even if tests are disabled.
* Begin an `examples` directory with some simple uses of the library.

0.9.16 (2014-01-30):
* Add some module type equalities in `Cohttp_lwt_unix` so that
  `Cohttp_lwt_unix.Server.Request.IO.ic` can be equivalen to `Lwt_io.input_channel`.
* Add sexp converters to most Cohttp types (#83).
* Improve Travis tests to cover more upstream users of Cohttp.
* Refactor build flags to let the portable Lwt-core be built independently of Lwt.unix.

0.9.15 (2014-01-11):
* Remove `Cohttp_mirage` libraries, which have now moved to `mirage/mirage-http-*` on GitHub.
* Add an "HTTP only" `Cookie` attribute (#69).
* Fix parsing of cookies with `=` in the values (#71).
* Add `Max-age` support for cookies (#70).
* Make the `Response` record fields mutable to match the `Request` (#67).
* Fix compilation with Async 109.58.00 (#77).
* Make Header handling case-insensitive (by forcing lowercase) (#75).
* Remove the `>>` operator as it was unused and had incorrect precedence (#79).

0.9.14 (2013-12-15):
* Install a `cohttp-server` binary that serves local directory contents via a web server (#54).
* Add a `flush` function to the `IO` module type and implement in Lwt/Async/Mirage.
* Add option `flush` support in the Async and Lwt responders (#52).
* Autogenerate HTTP codes from citricsquid's JSON representation of the HTTP RFCs.
* Always set `TCP_NODELAY` for Lwt/Unix server sockets for low-latency responses (#58).
* Added a Server-Side Events test-case from the HTML5 Doctor. See `lib_test/README.md`.
* Async.Server response now takes an optional `body` rather than a mandatory `body option` (#62).
* Regenerate build system using OASIS 0.4.0.

0.9.13 (2013-12-10):
* The `cohttp.lwt-core` is now installed as an OS-independent Lwt library.
* Add support for Mirage 1.0, via `cohttp.mirage-unix` and `cohttp.mirage-xen`.
* Add a new `Cohttp.Connection` module to manage server's connections identifiers.
* Share the same configuration type for the different server implementations.
* Add `Accept_types` module to the `Cohttp` pack.

0.9.12 (2013-11-28):
* Improve documentation for `Cohttp.Header`.
* Expose Fieldslib setters and getters for most of the `Cohttp` types (#38).
* `Cohttp.Set_cookie.t` is no longer an abstract type to make it easier to update (#38).
* [Lwt] ignore SIGPIPE unconditionally if using the Lwt/Unix module (#37).
* Rename `Cookie` creation parameters for consistency (interface breaking, see #44).
* Fix transfer-length detection (regression from 0.9.11 in #42).
* Add Merin editor file (#41).

0.9.11 (2013-10-27):
* Request module: When sending a request, add the port information in the host header field if available.
* Request module: When parsing a request, add scheme, host and port information in the uri.
* TCP server: When creating the socket for the server, do not force PF_INET6 but take the sockaddr value.
* Add HTTP OPTIONS method.
* Use getaddrinfo instead of gethostbyname for DNS resolution.
* Async: improve HTTP/1.0 support (#35).
* Build with debug symbols, binary annotations by default.
* Add Travis CI test scripts.

0.9.10 (2013-06-21):
* Add `set-cookie` header extraction functions for clients that read cookies.
* Explicitly flush the debug output when the `COHTTP_DEBUG` env variable is set.
* [async] Add client head/post/patch/delete methods.
* [lwt] Client.head no longer returns a response body, just the metadata.
* [lwt] Do not send chunked encoding headers with GET/DELETE requests that have no body.

0.9.9 (2013-06-12):
* Disable the mirage executable test as it was building too aggressively and breaking builds.

0.9.8 (2013-05-24):
* Lwt interface change: Rewrite Lwt backends to share code, and remove duplicate function calls from Uri.
* Depend on `Uri` 1.3.8+ as it exposes the parameter query functions now removed from `Request`.
* Do not depend on Cstruct in core library, as only Mirage needs it.
* Remove `Cohttp_async.body` type alias and just use `string Pipe.Reader.t` for more explicit types.

0.9.7 (2013-05-10):
* Attach a GC finaliser to the Lwt client to ensure that even an HTTP body isn't consumed, the socket will eventually be closed (#11).
* Add an Async.Server interface, and revise the Client interface to be more in line with Core standards.
* Add 422 Unprocessable Entity code.
* Refactor modules better across Lwt/Async, but incompatible with earlier releases for Async (Lwt is unchanged at present).
* Add user agent string and User-Agent header helper function
* The git history of this release is full of adventures in parameterised monads and refactoring, but this isn't in the actual release. Yet.

0.9.6 (2013-03-18):
* Depend on Async (>= 109.12.00), which has an incompatible API with earlier versions.
* Rearrange core library files for `obuild` support.

0.9.5 (2012-12-29):
* Fix cookie parsing to retrieve the correct header.
* Update to `mirage-net` 0.5.0 API (based on cstruct 0.6.0).

0.9.4 (2012-12-19):
* Add Lwt `respond_redirect` and `respond_need_auth` helpers.
* Add enough Basic authorization support to serve a password-protected website.
* Fix Lwt file serving to not throw exception on trying to serve a directory.
* Port Async interface to 108.07.00 or higher (incompatible
  with earlier versions).

0.9.3 (2012-10-27):
* Add basic cookie support back to the portable library.
* `Cohttp_lwt.Client.post_form` now uses non-chunked encoding for
  the POST instead of chunked.
* Various improvements and tests for the pipelined Lwt Client.callv
* If an Lwt callback does not consume a body, ensure it has
  been drained by the API to prevent future pipelines from stalls.
* Fix handling of Lwt server non-empty POST bodies.
* Map the `put` functions to HTTP PUT instead of POST.

0.9.2 (2012-09-20):
* Add Request.get_param to extract a singleton key from queries.
* Fix chunked encoding handling when short reads occur.
* Install HTML documentation for all enabled drivers.
* Use ocaml-uri-1.3.2 interface for query parsing.
* Lwt: Add Server.respond_file and resolve_file for the Unix
  library to make it easier to serve static files.
* Lwt: Server.respond_not_found takes an optional Uri.t now.

0.9.1 (2012-09-11):
* Functorise for Async, Lwt_unix and Mirage.
* Use URI and Re libraries to not need Str any more.
* More robust parsing for various HTTP headers.

0.9.0 (2012-08-01):
* Initial public release.<|MERGE_RESOLUTION|>--- conflicted
+++ resolved
@@ -1,10 +1,7 @@
 ## Unreleased
 
-<<<<<<< HEAD
-- cohttp-{lwt,eio}: server: return connection header (ushitora-anqou #1025)
-=======
+- cohttp-{lwt,eio}: server: add connection header to response if not present (ushitora-anqou #1025)
 - cohttp-curl: Curl no longer prepends the first HTTP request header to the output. (jonahbeckford #1030, #987)
->>>>>>> 77fb272f
 - cohttp-eio: client: use permissive argument type for make_generic
 - cohttp-eio: Improve error handling in example server (talex5 #1023)
 - cohttp-eio: Don't blow up `Server.callback` on client disconnections. (mefyl #1015)
