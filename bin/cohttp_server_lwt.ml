--- conflicted
+++ resolved
@@ -126,18 +126,11 @@
     (Unix.string_of_inet_addr inet_addr) ^ ":" ^ (string_of_int port)
 
 let start_server docroot port host index verbose () =
-<<<<<<< HEAD
-  printf "Listening for HTTP request on: %s %d\n%!" host port;
+  printf "Listening for HTTP request on: %s %d\n" host port;
   let info = sprintf "Served by Cohttp/Lwt listening on %s:%d" host port in
-  let conn_closed id () = printf "connection %s closed\n%!"
-      (Connection.to_string id) in
-=======
-  Printf.printf "Listening for HTTP request on: %s %d\n" host port;
-  let info = Printf.sprintf "Served by Cohttp/Lwt listening on %s:%d" host port in
   let conn_closed (ch,conn) () =
-    Printf.printf "connection %s closed\n%!"
+    printf "connection %s closed\n%!"
       (string_of_sockaddr (Lwt_unix_conduit.sockname ch)) in
->>>>>>> 3971d1c4
   let callback = handler ~info ~docroot ~verbose ~index in
   let config = { Server.callback; conn_closed } in
   Server.create ~mode:(`TCP (`Port port)) config
